--- conflicted
+++ resolved
@@ -1341,37 +1341,17 @@
 
                 if sub_cmd == 'HBR' or sub_cmd == 'hbr':
                     thissim = cosim_matrix
-<<<<<<< HEAD
-<<<<<<< HEAD
-
                     algo = get_hybrid_recommendations_single 
-=======
-                    algo = get_hybrid_recommendations_single
->>>>>>> 5162ddab2e6e55b29fba6e7d0e93e12d24d218ae
-=======
-                    algo = get_hybrid_recommendations_single
->>>>>>> 5162ddab
+
                 elif sub_cmd == 'FE' or sub_cmd == 'fe':
                     thissim = features
                     algo = get_FE_recommendations_single
                 elif sub_cmd == 'TFIDF' or sub_cmd == 'tfidf':
                     thissim = cosim_matrix
-<<<<<<< HEAD
-<<<<<<< HEAD
                     algo = get_TFIDF_recommendations_single 
                 else: 
-
                     print ('Incorrect Command')
-=======
-                    algo = get_TFIDF_recommendations_single
-                else:
-                    print('Incorrect Command')
->>>>>>> 5162ddab2e6e55b29fba6e7d0e93e12d24d218ae
-=======
-                    algo = get_TFIDF_recommendations_single
-                else:
-                    print('Incorrect Command')
->>>>>>> 5162ddab
+
 
                 if len(prefs) > 0 and len(thissim) > 0:
                     print('LOO_CV_SIM Evaluation')
