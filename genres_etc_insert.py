'''
Create content-based recommenders: Feature Encoding, TF-IDF/CosineSim
       using item/genre feature data


Programmer names: Joseph Brock, Jake Carver, Neil Patel, Annabel Winters-McCabe

Collaborator/Author: Carlos Seminario

sources:
https://www.freecodecamp.org/news/how-to-process-textual-data-using-tf-idf-in-python-cd2bbc0a94a3/
http://blog.christianperone.com/2013/09/machine-learning-cosine-similarity-for-vector-space-models-part-iii/
https://kavita-ganesan.com/tfidftransformer-tfidfvectorizer-usage-differences/#.XoT9p257k1L

reference:
https://scikit-learn.org/stable/modules/generated/sklearn.feature_extraction.text.CountVectorizer.html


'''

import numpy as np
import pandas as pd
import math
import os
from matplotlib import pyplot as plt
from sklearn.feature_extraction.text import TfidfVectorizer
from sklearn.metrics.pairwise import cosine_similarity

<<<<<<< HEAD
SIG_THRESHOLD = 0 # accept all positive similarities > 0 for TF-IDF/ConsineSim Recommender
                  # others: TBD ...

def from_file_to_2D(path, genrefile, itemfile):
    ''' Load feature matrix from specified file
        Parameters:
        -- path: directory path to datafile and itemfile
        -- genrefile: delimited file that maps genre to genre index
        -- itemfile: delimited file that maps itemid to item name and genre

        Returns:
=======
SIG_THRESHOLDS = [0, 0.3, 0.5, 0.7] # accept all positive similarities > [i] for TF-IDF/ConsineSim Recommender
    
def from_file_to_2D(path, genrefile, itemfile):
    ''' 
    Loads feature matrix from specified file 
    
    Parameters:
        -- path: directory path to datafile and itemfile
        -- genrefile: delimited file that maps genre to genre index
        -- itemfile: delimited file that maps itemid to item name and genre
        
    Returns:
>>>>>>> d262ff77
        -- movies: a dictionary containing movie titles (value) for a given movieID (key)
        -- genres: dictionary, key is genre, value is index into row of features array
        -- features: a 2D list of features by item, values are 1 and 0;
                     rows map to items and columns map to genre
                     returns as np.array()
<<<<<<< HEAD

=======
>>>>>>> d262ff77
    '''

    # Get movie titles, place into movies dictionary indexed by itemID
    movies={}
    try:
        with open (path + '/' + itemfile, encoding='iso8859') as myfile:
            # this encoding is required for some datasets: encoding='iso8859'
            for line in myfile:
                (id,title)=line.split('|')[0:2]
                movies[id]=title.strip()

    # Error processing
    except UnicodeDecodeError as ex:
        print (ex)
        print (len(movies), line, id, title)
        return {}
    except ValueError as ex:
        print ('ValueError', ex)
        print (len(movies), line, id, title)
    except Exception as ex:
        print (ex)
        print (len(movies))
        return {}

    ##
    # Get movie genre from the genre file, place into genre dictionary indexed by genre index
    genres={} # key is genre index, value is the genre string

    # construct generes dictionary
    try:
        with open (path + '/' + genrefile, encoding='iso8859') as myotherfile:
            # this encoding is required for some datasets: encoding='iso8859'
            id = 0
            for line in myotherfile:
                genre=line.split('|')[0].strip()
                if genre == '':
                    continue
                genres[id] = genre
                id+=1

    # Error processing
    except UnicodeDecodeError as ex:
        print (ex)
        print (len(movies), line, id, title)
        return {}
    except ValueError as ex:
        print ('ValueError', ex)
        print (len(movies), line, id, title)
    except Exception as ex:
        print (ex)
        print (len(movies))
        return {}
<<<<<<< HEAD


    print(genres)



=======
     
>>>>>>> d262ff77
    # Load data into a nested 2D list
    features = []
    start_feature_index = 5
    try:
        for line in open(path+'/'+ itemfile, encoding='iso8859'):
            #print(line, line.split('|')) #debug
            fields = line.split('|')[start_feature_index:]
            row = []
            for feature in fields:
                row.append(int(feature))
            features.append(row)
        features = np.array(features)
    except Exception as ex:
        print (ex)
        print ('Proceeding with len(features)', len(features))
        #return {}
    #return features matrix
    return movies, genres, features

def from_file_to_dict(path, datafile, itemfile):
<<<<<<< HEAD
    ''' Load user-item matrix from specified file

        Parameters:
        -- path: directory path to datafile and itemfile
        -- datafile: delimited file containing userid, itemid, rating
        -- itemfile: delimited file that maps itemid to item name

        Returns:
        -- prefs: a nested dictionary containing item ratings (value) for each user (key)

=======
    ''' 
    Loads user-item matrix from specified file 
    
    Parameters:
        -- path: directory path to datafile and itemfile
        -- datafile: delimited file containing userid, itemid, rating
        -- itemfile: delimited file that maps itemid to item name
        
    Returns:
        -- prefs: a nested dictionary containing item ratings (value) for each user (key)
>>>>>>> d262ff77
    '''

    # Get movie titles, place into movies dictionary indexed by itemID
    movies={}
    try:
        with open (path + '/' + itemfile, encoding='iso8859') as myfile:
            # this encoding is required for some datasets: encoding='iso8859'
            for line in myfile:
                (id,title)=line.split('|')[0:2]
                movies[id]=title.strip()

    # Error processing
    except UnicodeDecodeError as ex:
        print (ex)
        print (len(movies), line, id, title)
        return {}
    except ValueError as ex:
        print ('ValueError', ex)
        print (len(movies), line, id, title)
    except Exception as ex:
        print (ex)
        print (len(movies))
        return {}

    # Load data into a nested dictionary
    prefs={}
    for line in open(path+'/'+ datafile):
        #print(line, line.split('\t')) #debug
        (user,movieid,rating,ts)=line.split('\t')
        user = user.strip() # remove spaces
        movieid = movieid.strip() # remove spaces
        prefs.setdefault(user,{}) # make it a nested dicitonary
        prefs[user][movies[movieid]]=float(rating)

    #return a dictionary of preferences
    return prefs

def transformPrefs(prefs):
    result={}
    for person in prefs:
        for item in prefs[person]:
            result.setdefault(item,{})

            # Flip item and person
            result[item][person]=prefs[person][item]
    return result

def prefs_to_2D_list(prefs):
    '''
<<<<<<< HEAD
    Convert prefs dictionary into 2D list used as input for the MF class

    Parameters:
        prefs: user-item matrix as a dicitonary (dictionary)

    Returns:
        ui_matrix: (list) contains user-item matrix as a 2D list

=======
    Converts prefs dictionary into 2D list used as input for the MF class
    
    Parameters: 
        -- prefs: user-item matrix as a dicitonary (dictionary)
        
    Returns: 
        -- ui_matrix: (list) contains user-item matrix as a 2D list   
>>>>>>> d262ff77
    '''

    ui_matrix = []

    user_keys_list = list(prefs.keys())
    num_users = len(user_keys_list)
    #print (len(user_keys_list), user_keys_list[:10]) # debug

    itemPrefs = transformPrefs(prefs) # traspose the prefs u-i matrix
    item_keys_list = list(itemPrefs.keys())
    num_items = len(item_keys_list)
    #print (len(item_keys_list), item_keys_list[:10]) # debug

    sorted_list = True # <== set manually to test how this affects results

    if sorted_list == True:
        user_keys_list.sort()
        item_keys_list.sort()
        print ('\nsorted_list =', sorted_list)

    # initialize a 2D matrix as a list of zeroes with
    #     num users (height) and num items (width)

    for i in range(num_users):
        row = []
        for j in range(num_items):
            row.append(0.0)
        ui_matrix.append(row)

    # populate 2D list from prefs
    # Load data into a nested list

    for user in prefs:
        for item in prefs[user]:
            user_idx = user_keys_list.index(user)
            movieid_idx = item_keys_list.index(item)

            try:
                # make it a nested list
                ui_matrix[user_idx][movieid_idx] = prefs [user][item]
            except Exception as ex:
                print (ex)
                print (user_idx, movieid_idx)

    # return 2D user-item matrix
    return ui_matrix

def to_array(prefs):
    ''' Converts prefs dictionary into 2D list '''

    R = prefs_to_2D_list(prefs)
    R = np.array(R)
    print ('to_array -- height: %d, width: %d' % (len(R), len(R[0]) ) )
    return R

def to_string(features):
<<<<<<< HEAD
    ''' convert features np.array into list of feature strings '''

=======
    ''' Converts features np.array into list of feature strings '''
    
>>>>>>> d262ff77
    feature_str = []
    for i in range(len(features)):
        row = ''
        for j in range(len (features[0])):
            row += (str(features[i][j]))
        feature_str.append(row)
    print ('to_string -- height: %d, width: %d' % (len(feature_str), len(feature_str[0]) ) )
    return feature_str

def to_docs(features_str, genres):
<<<<<<< HEAD
    ''' convert feature strings to a list of doc strings for TFIDF '''

=======
    ''' Converts feature strings to a list of doc strings for TFIDF '''
    
>>>>>>> d262ff77
    feature_docs = []
    for doc_str in features_str:
        row = ''
        for i in range(len(doc_str)):
            if doc_str[i] == '1':
                row += (genres[i] + ' ') # map the indices to the actual genre string
        feature_docs.append(row.strip()) # and remove that pesky space at the end

    print ('to_docs -- height: %d, width: varies' % (len(feature_docs) ) )
    return feature_docs

def cosine_sim(docs):
<<<<<<< HEAD
    ''' Perofmrs cosine sim calcs on features list, aka docs in TF-IDF world

        Parameters:
        -- docs: list of item features

        Returns:
        -- list containing cosim_matrix: item_feature-item_feature cosine similarity matrix


=======
    ''' 
    Performs cosine sim calcs on features list, aka docs in TF-IDF world
    
    Parameters:
        -- docs: list of item features
     
    Returns:   
        -- list containing cosim_matrix: item_feature-item_feature cosine similarity matrix 
>>>>>>> d262ff77
    '''

    print()
    print('## Cosine Similarity calc ##')
    print()
    print('Documents:', docs[:10])

    print()
    print ('## Count and Transform ##')
    print()

    # choose one of these invocations
    tfidf_vectorizer = TfidfVectorizer() # orig

    tfidf_matrix = tfidf_vectorizer.fit_transform(docs)
    #print (tfidf_matrix.shape, type(tfidf_matrix)) # debug
<<<<<<< HEAD


=======
 
>>>>>>> d262ff77
    print()
    print('Document similarity matrix:')
    cosim_matrix = cosine_similarity(tfidf_matrix[0:], tfidf_matrix)
    print (type(cosim_matrix), len(cosim_matrix))
    print()
    print(cosim_matrix[0:6])
    print()

    '''
    print('Examples of similarity angles')
    if tfidf_matrix.shape[0] > 2:
        for i in range(6):
            cos_sim = cosim_matrix[1][i] #(cosine_similarity(tfidf_matrix[0:1], tfidf_matrix))[0][i]
            if cos_sim > 1: cos_sim = 1 # math precision creating problems!
            angle_in_radians = math.acos(cos_sim)
            print('Cosine sim: %.3f and angle between documents 2 and %d: '
                  % (cos_sim, i+1), end=' ')
            print ('%.3f degrees, %.3f radians'
                   % (math.degrees(angle_in_radians), angle_in_radians))
    '''

    return cosim_matrix

def movie_to_ID(movies):
    ''' converts movies mapping from "id to title" to "title to id" '''
    movie_title_to_id = {}
    for id in movies.keys():
        movie_title_to_id[movies[id]] = id
    return movie_title_to_id

<<<<<<< HEAD
def get_TFIDF_recommendations(prefs,cosim_matrix,user):
    '''
        Calculates recommendations for a given user
=======
def get_TFIDF_recommendations(prefs, cosim_matrix, user, sim_threshold, movies):
    ''' 
    Calculates recommendations for a given user 
>>>>>>> d262ff77

    Parameters:
        -- prefs: dictionary containing user-item matrix
<<<<<<< HEAD
        -- cosim_matrix: list containing item_feature-item_feature cosine similarity matrix
        -- user: string containing name of user requesting recommendation

        Returns:
        -- ranknigs: A list of recommended items with 0 or more tuples,
           each tuple contains (predicted rating, item name).
           List is sorted, high to low, by predicted rating.
           An empty list is returned when no recommendations have been calc'd.

    '''

    # find more details in Final Project Specification
    pass

def get_FE_recommendations(prefs, features, movie_title_to_id,movies, user):
    '''
        Calculates recommendations for a given user
=======
        -- cosim_matrix: list containing item_feature-item_feature cosine similarity matrix 
        -- user: string containing name of user requesting recommendation       
        -- sim_threshold: float that determines the minimum similarity to be a "neighbor" 
        
    Returns:
        -- rankings: A list of recommended items with 0 or more tuples, 
           each tuple contains (predicted rating, item name).
           List is sorted, high to low, by predicted rating.
           An empty list is returned when no recommendations have been calc'd.
    '''
    toRec = []
    recs = []

    #user = user.capitalize()
    userRatings = prefs[str(user)]
    print(userRatings)
    
    
    for i in range(1, len(movies)+1):
        if movies[str(i)] in userRatings: continue
        top = 0
        bottom = 0
        count = 0
        for j in range(1, len(movies)+1):
            if movies[str(j)] not in userRatings: continue
            if i == j: continue
            if cosim_matrix[i-1][j-1] < sim_threshold: continue
            top += userRatings[movies[str(j)]]*cosim_matrix[i-1][j-1]
            bottom +=cosim_matrix[i-1][j-1]
            count += 1
        #both?
        if bottom > 0 and top > 0:
            recs.append([movies[str(i)],top/bottom])
        
    print(sorted(recs,key=lambda x: x[1]))
    
    # determine list of items not yet rated by the given user
    '''
    for other in prefs:
        for item in prefs[other]:
            if item not in userRatings and item not in toRec:
                toRec.append(item)

    print(toRec)

    for item in toRec:
        sim_rating_product = 0
        similarities_sum = 0
        
    

        # find neighbor items in the cosim_matrix that are above the sim_threshold

        # TODO:
            # big thing to figure out is a way of matching the item_index of cosim_matrix to userRatings
            # perhaps we use the movie_to_ID() function like how FE uses
            # test w/ critics and mlk-10
            # document and comment functions
            # determine code walkthrough talking points and split 

        # for j in cosim_matrix[item_i]:
            # if cosim_matrix[item_i][j] >= sim_threshold:
                # sim_rating_product += cosim_matrix[i][j] * userRatings[matching item from cosim]
                # similarities_sum += cosim_matrix[i][j]
        
        # calc sum of the products divided by sum of similarities
        weighted_rating = (item, sim_rating_product / similarities_sum)
        recs.append(weighted_rating) 

    # Sort the list of tuples by highest to lowest ratings
    recs = sorted(recs, key=lambda x: x[1], reverse=True)
    '''
>>>>>>> d262ff77

def get_FE_recommendations(prefs, features, movie_title_to_id, user):
    ''' 
    Calculates recommendations for a given user 

    Parameters:
        -- prefs: dictionary containing user-item matrix
        -- features: an np.array whose height is based on number of items
                     and width equals the number of unique features (e.g., genre)
        -- movie_title_to_id: dictionary that maps movie title to movieid
<<<<<<< HEAD
        -- user: string containing name of user requesting recommendation

        Returns:
        -- ranknigs: A list of recommended items with 0 or more tuples,
           each tuple contains (predicted rating, item name).
           List is sorted, high to low, by predicted rating.
           An empty list is returned when no recommendations have been calc'd.

=======
        -- user: string containing name of user requesting recommendation        
        
    Returns:
        -- rankings: A list of recommended items with 0 or more tuples, 
           each tuple contains (predicted rating, item name).
           List is sorted, high to low, by predicted rating.
           An empty list is returned when no recommendations have been calc'd.
>>>>>>> d262ff77
    '''
    #generate set of total possible ids
    total_ids = list(range(0, len(features)))
    total_set= set(total_ids)
    #print(total_set)
    feature_preference = np.copy(features)
    #transform features into the feature_preference matrix
    feature_preference = feature_preference.astype('float64')
    rated = set()
    for movie in prefs[user]:
        id = (int)(movie_title_to_id[movie])-1
        feature_preference[id]*= prefs[user][movie]
        rated.add(id)
    #set subtraction to pull out unrated items
    unrated_ids = total_set.difference(rated)

    #set unrated rows to 0s
    for id in unrated_ids:
        feature_preference[id]*=0
    #take column wise sum, overall sum, and normalized vector
    col_sums = np.sum(feature_preference, axis = 0)
    overall_sum = np.sum(feature_preference)
    norm_vector = col_sums/overall_sum

    recs = []
    #for each unrated item
    for id in unrated_ids:
        #multiply features row for item by normalized vector
        norm_weight = features[id]*norm_vector
        norm_sum = np.sum(norm_weight)
        #avoid divide by 0 error
        if norm_sum == 0:
            continue
        norm_weight = norm_weight/norm_sum
        #get nonzero count
        nonzero_count = np.count_nonzero(feature_preference, axis =0)
        #get vector of averages
        #pass over divide by 0
        avgs = col_sums/nonzero_count
        #remove irrelevant features
        avgs *= features[id].astype('float64')
        weight_avg = avgs*norm_weight
        final_rec = np.nansum(weight_avg)
        recs.append((final_rec, movies[str(id+1)]))
        #sort high to low
        recs = sorted(recs, reverse = True)
        #only return 10
        if len(recs) > 10:
            recs = recs[:10]
    return recs

def main():

    # Load critics dict from file
    path = os.getcwd() # this gets the current working directory
                       # you can customize path for your own computer here
    print('\npath: %s' % path) # debug
    print()
    prefs = {}
    done = False

    while not done:
        print()
        file_io = input('R(ead) critics data from file?, \n'
                        'RML(ead) ml100K data from file?, \n'
                        'FE(ature Encoding) Setup?, \n'
                        'TFIDF(and cosine sim Setup)?, \n'
                        'CBR-FE(content-based recommendation Feature Encoding)?, \n'
                        'CBR-TF(content-based recommendation TF-IDF/CosineSim)? \n'
                        '==>> '
                        )

        if file_io == 'R' or file_io == 'r':
            print()
            file_dir = 'data/'
            datafile = 'critics_ratings.data' # for userids use 'critics_ratings_userIDs.data'
            itemfile = 'critics_movies.item'
            genrefile = 'critics_movies.genre' # movie genre file
            print ('Reading "%s" dictionary from file' % datafile)
            prefs = from_file_to_dict(path, file_dir+datafile, file_dir+itemfile)
            movies, genres, features = from_file_to_2D(path, file_dir+genrefile, file_dir+itemfile)
            print('Number of users: %d\nList of users:' % len(prefs),
                  list(prefs.keys()))

            print ('Number of distinct genres: %d, number of feature profiles: %d' % (len(genres), len(features)))
            print('genres')
            print(genres)
            print('features')
            print(features)

        elif file_io == 'RML' or file_io == 'rml':
            print()
            file_dir = 'data/ml-100k/' # path from current directory
            datafile = 'u.data'  # ratngs file
            itemfile = 'u.item'  # movie titles file
            genrefile = 'u.genre' # movie genre file
            print ('Reading "%s" dictionary from file' % datafile)
            prefs = from_file_to_dict(path, file_dir+datafile, file_dir+itemfile)
            movies, genres, features = from_file_to_2D(path, file_dir+genrefile, file_dir+itemfile)

            print('Number of users: %d\nList of users [0:10]:'
                  % len(prefs), list(prefs.keys())[0:10] )
            print ('Number of distinct genres: %d, number of feature profiles: %d'
                   % (len(genres), len(features)))
            print('genres')
            print(genres)
            print('features')
            print(features)
            print(features.shape)

        elif file_io == 'FE' or file_io == 'fe':
            print()
            #movie_title_to_id = movie_to_ID(movies)
            # determine the U-I matrix to use ..
            if len(prefs) > 0 and len(prefs) <= 10: # critics
                # convert prefs dictionary into 2D list
                R = to_array(prefs)

                '''
                # e.g., critics data (CES)
                R = np.array([
                [2.5, 3.5, 3.0, 3.5, 2.5, 3.0],
                [3.0, 3.5, 1.5, 5.0, 3.5, 3.0],
                [2.5, 3.0, 0.0, 3.5, 0.0, 4.0],
                [0.0, 3.5, 3.0, 4.0, 2.5, 4.5],
                [3.0, 4.0, 2.0, 3.0, 2.0, 3.0],
                [3.0, 4.0, 0.0, 5.0, 3.5, 3.0],
                [0.0, 4.5, 0.0, 4.0, 1.0, 0.0],
                ])
                '''
                print('critics')
                print(R)
                print()
                print('features')
                print(features)
                movie_title_to_id = movie_to_ID(movies)
                print(movie_title_to_id)
                for user in prefs:
                    print(user)
                    recs = get_FE_recommendations(prefs, features, movie_title_to_id,movies, user)
                    print(user, recs)

            elif len(prefs) > 10:
                print('ml-100k')
                # convert prefs dictionary into 2D list
                R = to_array(prefs)
                movie_title_to_id = movie_to_ID(movies)
                recs = get_FE_recommendations(prefs, features, movie_title_to_id, movies, '340')
                print(recs)
            else:
                print ('Empty dictionary, read in some data!')
                print()

        elif file_io == 'TFIDF' or file_io == 'tfidf':
            print()
            # determine the U-I matrix to use ..
            if len(prefs) > 0 and len(prefs) <= 10: # critics
                # convert prefs dictionary into 2D list
                R = to_array(prefs)
                feature_str = to_string(features)
                feature_docs = to_docs(feature_str, genres)

                '''
                # e.g., critics data (CES)
                R = np.array([
                [2.5, 3.5, 3.0, 3.5, 2.5, 3.0],
                [3.0, 3.5, 1.5, 5.0, 3.5, 3.0],
                [2.5, 3.0, 0.0, 3.5, 0.0, 4.0],
                [0.0, 3.5, 3.0, 4.0, 2.5, 4.5],
                [3.0, 4.0, 2.0, 3.0, 2.0, 3.0],
                [3.0, 4.0, 0.0, 5.0, 3.5, 3.0],
                [0.0, 4.5, 0.0, 4.0, 1.0, 0.0],
                ])
                '''
                print('critics')
                print(R)
                print()
                print('features')
                print(features)
                print()
                print('feature docs')
                print(feature_docs)
                cosim_matrix = cosine_sim(feature_docs)
                print()
                print('cosine sim matrix')
                print(cosim_matrix)

                graphArray = []
                for i in range(len(cosim_matrix)):
                    for j in range(i):
                        if cosim_matrix[i][j] != 0 and cosim_matrix[i][j] != 1:
                            graphArray.append(cosim_matrix[i][j])
                '''
                <class 'numpy.ndarray'>

                [[1.         0.         0.35053494 0.         0.         0.61834884]
                [0.         1.         0.19989455 0.17522576 0.25156892 0.        ]
                [0.35053494 0.19989455 1.         0.         0.79459157 0.        ]
                [0.         0.17522576 0.         1.         0.         0.        ]
                [0.         0.25156892 0.79459157 0.         1.         0.        ]
                [0.61834884 0.         0.         0.         0.         1.        ]]
                '''

                #print and plot histogram of similarites
                plt.hist(graphArray, 10)
                # plt.show()
                get_TFIDF_recommendations(prefs, cosim_matrix, 'Michael', 0, movies)

            elif len(prefs) > 10:
                print('ml-100k')
                # convert prefs dictionary into 2D list
                R = to_array(prefs)
                feature_str = to_string(features)
                feature_docs = to_docs(feature_str, genres)

                print(R[:3][:5])
                print()
                print('features')
                print(features[0:5])
                print()
                print('feature docs')
                print(feature_docs[0:5])
                cosim_matrix = cosine_sim(feature_docs)
                print()
                print('cosine sim matrix')
                print (type(cosim_matrix), len(cosim_matrix))
                print()

                print(cosim_matrix.shape)

                graphArray = []
                for i in range(len(cosim_matrix)):
                    for j in range(i):
                        if cosim_matrix[i][j] != 0 and cosim_matrix[i][j] != 1:
                            graphArray.append(cosim_matrix[i][j])

                #Similarity Thresholds we decided: (>0.3, >0.5, >0.7)
                '''
                <class 'numpy.ndarray'> 1682

                [[1.         0.         0.         ... 0.         0.34941857 0.        ]
                 [0.         1.         0.53676706 ... 0.         0.         0.        ]
                 [0.         0.53676706 1.         ... 0.         0.         0.        ]
                 [0.18860189 0.38145435 0.         ... 0.24094937 0.5397592  0.45125862]
                 [0.         0.30700538 0.57195272 ... 0.19392295 0.         0.36318585]
                 [0.         0.         0.         ... 0.53394963 0.         1.        ]]
                '''

                #print and plot histogram of similarites)
                plt.hist(graphArray, 10)
                # plt.show()
<<<<<<< HEAD

=======
                get_TFIDF_recommendations(prefs, cosim_matrix, 1, .7, movies)
                
>>>>>>> d262ff77
            else:
                print ('Empty dictionary, read in some data!')
                print()

        elif file_io == 'CBR-FE' or file_io == 'cbr-fe':
            print()
            # determine the U-I matrix to use ..
            if len(prefs) > 0 and len(prefs) <= 10: # critics
                print('critics')
                userID = input('Enter username (for critics) or userid (for ml-100k) or return to quit: ')
                movie_title_to_id = movie_to_ID(movies)
                recs = get_FE_recommendations(prefs, features, movie_title_to_id, movies, userID)
                print(recs)
            elif len(prefs) > 10:
                print('ml-100k')
                userID = input('Enter username (for critics) or userid (for ml-100k) or return to quit: ')
                movie_title_to_id = movie_to_ID(movies)
                recs = get_FE_recommendations(prefs, features, movie_title_to_id, movies, userID)
                print(recs)
            else:
                print ('Empty dictionary, read in some data!')
                print()

        elif file_io == 'CBR-TF' or file_io == 'cbr-tf':
            print()
            # determine the U-I matrix to use ..
            if len(prefs) > 0 and len(prefs) <= 10: # critics
                print('critics')
                userID = input('Enter username (for critics) or userid (for ml-100k) or return to quit: ')
                get_TFIDF_recommendations(prefs, cosim_matrix, user=userID)

            elif len(prefs) > 10:
                print('ml-100k')
                userID = input('Enter username (for critics) or userid (for ml-100k) or return to quit: ')
<<<<<<< HEAD

=======
                get_TFIDF_recommendations(prefs, cosim_matrix, user= userID)
                
>>>>>>> d262ff77
            else:
                print ('Empty dictionary, read in some data!')
                print()

        else:
            done = True

    print('Goodbye!')

if __name__ == "__main__":
    main()


'''
Sample output ..


==>> cbr-fe
ml-100k

Enter username (for critics) or userid (for ml-100k) or return to quit: 340
rec for 340 = [
(5.0, 'Woman in Question, The (1950)'),
(5.0, 'Wallace & Gromit: The Best of Aardman Animation (1996)'),
(5.0, 'Thin Man, The (1934)'),
(5.0, 'Maltese Falcon, The (1941)'),
(5.0, 'Lost Highway (1997)'),
(5.0, 'Faust (1994)'),
(5.0, 'Daytrippers, The (1996)'),
(5.0, 'Big Sleep, The (1946)'),
(4.836990595611285, 'Sword in the Stone, The (1963)'),
(4.836990595611285, 'Swan Princess, The (1994)')]

==>> cbr-tf
ml-100k

Enter username (for critics) or userid (for ml-100k) or return to quit: 340
rec for 340 =  [
(5.000000000000001, 'Wallace & Gromit: The Best of Aardman Animation (1996)'),
(5.000000000000001, 'Faust (1994)'),
(5.0, 'Woman in Question, The (1950)'),
(5.0, 'Thin Man, The (1934)'),
(5.0, 'Maltese Falcon, The (1941)'),
(5.0, 'Lost Highway (1997)'),
(5.0, 'Daytrippers, The (1996)'),
(5.0, 'Big Sleep, The (1946)'),
(4.823001861184155, 'Sword in the Stone, The (1963)'),
(4.823001861184155, 'Swan Princess, The (1994)')]

'''<|MERGE_RESOLUTION|>--- conflicted
+++ resolved
@@ -26,41 +26,23 @@
 from sklearn.feature_extraction.text import TfidfVectorizer
 from sklearn.metrics.pairwise import cosine_similarity
 
-<<<<<<< HEAD
-SIG_THRESHOLD = 0 # accept all positive similarities > 0 for TF-IDF/ConsineSim Recommender
-                  # others: TBD ...
-
-def from_file_to_2D(path, genrefile, itemfile):
-    ''' Load feature matrix from specified file
-        Parameters:
-        -- path: directory path to datafile and itemfile
-        -- genrefile: delimited file that maps genre to genre index
-        -- itemfile: delimited file that maps itemid to item name and genre
-
-        Returns:
-=======
 SIG_THRESHOLDS = [0, 0.3, 0.5, 0.7] # accept all positive similarities > [i] for TF-IDF/ConsineSim Recommender
-    
+ 
 def from_file_to_2D(path, genrefile, itemfile):
     ''' 
-    Loads feature matrix from specified file 
+    Load feature matrix from specified file
     
     Parameters:
         -- path: directory path to datafile and itemfile
         -- genrefile: delimited file that maps genre to genre index
         -- itemfile: delimited file that maps itemid to item name and genre
-        
+    
     Returns:
->>>>>>> d262ff77
         -- movies: a dictionary containing movie titles (value) for a given movieID (key)
         -- genres: dictionary, key is genre, value is index into row of features array
         -- features: a 2D list of features by item, values are 1 and 0;
                      rows map to items and columns map to genre
                      returns as np.array()
-<<<<<<< HEAD
-
-=======
->>>>>>> d262ff77
     '''
 
     # Get movie titles, place into movies dictionary indexed by itemID
@@ -113,16 +95,9 @@
         print (ex)
         print (len(movies))
         return {}
-<<<<<<< HEAD
-
-
+     
     print(genres)
-
-
-
-=======
-     
->>>>>>> d262ff77
+    
     # Load data into a nested 2D list
     features = []
     start_feature_index = 5
@@ -143,18 +118,6 @@
     return movies, genres, features
 
 def from_file_to_dict(path, datafile, itemfile):
-<<<<<<< HEAD
-    ''' Load user-item matrix from specified file
-
-        Parameters:
-        -- path: directory path to datafile and itemfile
-        -- datafile: delimited file containing userid, itemid, rating
-        -- itemfile: delimited file that maps itemid to item name
-
-        Returns:
-        -- prefs: a nested dictionary containing item ratings (value) for each user (key)
-
-=======
     ''' 
     Loads user-item matrix from specified file 
     
@@ -165,7 +128,6 @@
         
     Returns:
         -- prefs: a nested dictionary containing item ratings (value) for each user (key)
->>>>>>> d262ff77
     '''
 
     # Get movie titles, place into movies dictionary indexed by itemID
@@ -215,16 +177,6 @@
 
 def prefs_to_2D_list(prefs):
     '''
-<<<<<<< HEAD
-    Convert prefs dictionary into 2D list used as input for the MF class
-
-    Parameters:
-        prefs: user-item matrix as a dicitonary (dictionary)
-
-    Returns:
-        ui_matrix: (list) contains user-item matrix as a 2D list
-
-=======
     Converts prefs dictionary into 2D list used as input for the MF class
     
     Parameters: 
@@ -232,7 +184,6 @@
         
     Returns: 
         -- ui_matrix: (list) contains user-item matrix as a 2D list   
->>>>>>> d262ff77
     '''
 
     ui_matrix = []
@@ -289,13 +240,8 @@
     return R
 
 def to_string(features):
-<<<<<<< HEAD
-    ''' convert features np.array into list of feature strings '''
-
-=======
     ''' Converts features np.array into list of feature strings '''
     
->>>>>>> d262ff77
     feature_str = []
     for i in range(len(features)):
         row = ''
@@ -306,13 +252,8 @@
     return feature_str
 
 def to_docs(features_str, genres):
-<<<<<<< HEAD
-    ''' convert feature strings to a list of doc strings for TFIDF '''
-
-=======
     ''' Converts feature strings to a list of doc strings for TFIDF '''
-    
->>>>>>> d262ff77
+
     feature_docs = []
     for doc_str in features_str:
         row = ''
@@ -325,17 +266,6 @@
     return feature_docs
 
 def cosine_sim(docs):
-<<<<<<< HEAD
-    ''' Perofmrs cosine sim calcs on features list, aka docs in TF-IDF world
-
-        Parameters:
-        -- docs: list of item features
-
-        Returns:
-        -- list containing cosim_matrix: item_feature-item_feature cosine similarity matrix
-
-
-=======
     ''' 
     Performs cosine sim calcs on features list, aka docs in TF-IDF world
     
@@ -344,7 +274,6 @@
      
     Returns:   
         -- list containing cosim_matrix: item_feature-item_feature cosine similarity matrix 
->>>>>>> d262ff77
     '''
 
     print()
@@ -361,12 +290,7 @@
 
     tfidf_matrix = tfidf_vectorizer.fit_transform(docs)
     #print (tfidf_matrix.shape, type(tfidf_matrix)) # debug
-<<<<<<< HEAD
-
-
-=======
- 
->>>>>>> d262ff77
+
     print()
     print('Document similarity matrix:')
     cosim_matrix = cosine_similarity(tfidf_matrix[0:], tfidf_matrix)
@@ -391,46 +315,23 @@
     return cosim_matrix
 
 def movie_to_ID(movies):
-    ''' converts movies mapping from "id to title" to "title to id" '''
+    ''' Converts movies mapping from "id to title" to "title to id" '''
+    
     movie_title_to_id = {}
     for id in movies.keys():
         movie_title_to_id[movies[id]] = id
     return movie_title_to_id
 
-<<<<<<< HEAD
-def get_TFIDF_recommendations(prefs,cosim_matrix,user):
-    '''
-        Calculates recommendations for a given user
-=======
 def get_TFIDF_recommendations(prefs, cosim_matrix, user, sim_threshold, movies):
     ''' 
     Calculates recommendations for a given user 
->>>>>>> d262ff77
-
+    
     Parameters:
         -- prefs: dictionary containing user-item matrix
-<<<<<<< HEAD
-        -- cosim_matrix: list containing item_feature-item_feature cosine similarity matrix
-        -- user: string containing name of user requesting recommendation
-
-        Returns:
-        -- ranknigs: A list of recommended items with 0 or more tuples,
-           each tuple contains (predicted rating, item name).
-           List is sorted, high to low, by predicted rating.
-           An empty list is returned when no recommendations have been calc'd.
-
-    '''
-
-    # find more details in Final Project Specification
-    pass
-
-def get_FE_recommendations(prefs, features, movie_title_to_id,movies, user):
-    '''
-        Calculates recommendations for a given user
-=======
         -- cosim_matrix: list containing item_feature-item_feature cosine similarity matrix 
         -- user: string containing name of user requesting recommendation       
-        -- sim_threshold: float that determines the minimum similarity to be a "neighbor" 
+        -- sim_threshold: float that determines the minimum similarity to be a "neighbor"
+        -- movies: 
         
     Returns:
         -- rankings: A list of recommended items with 0 or more tuples, 
@@ -438,13 +339,13 @@
            List is sorted, high to low, by predicted rating.
            An empty list is returned when no recommendations have been calc'd.
     '''
+    
     toRec = []
     recs = []
 
     #user = user.capitalize()
     userRatings = prefs[str(user)]
     print(userRatings)
-    
     
     for i in range(1, len(movies)+1):
         if movies[str(i)] in userRatings: continue
@@ -500,7 +401,6 @@
     # Sort the list of tuples by highest to lowest ratings
     recs = sorted(recs, key=lambda x: x[1], reverse=True)
     '''
->>>>>>> d262ff77
 
 def get_FE_recommendations(prefs, features, movie_title_to_id, user):
     ''' 
@@ -511,25 +411,16 @@
         -- features: an np.array whose height is based on number of items
                      and width equals the number of unique features (e.g., genre)
         -- movie_title_to_id: dictionary that maps movie title to movieid
-<<<<<<< HEAD
         -- user: string containing name of user requesting recommendation
-
-        Returns:
-        -- ranknigs: A list of recommended items with 0 or more tuples,
-           each tuple contains (predicted rating, item name).
-           List is sorted, high to low, by predicted rating.
-           An empty list is returned when no recommendations have been calc'd.
-
-=======
-        -- user: string containing name of user requesting recommendation        
-        
+ 
     Returns:
         -- rankings: A list of recommended items with 0 or more tuples, 
            each tuple contains (predicted rating, item name).
            List is sorted, high to low, by predicted rating.
            An empty list is returned when no recommendations have been calc'd.
->>>>>>> d262ff77
-    '''
+
+    '''
+    
     #generate set of total possible ids
     total_ids = list(range(0, len(features)))
     total_set= set(total_ids)
@@ -780,12 +671,9 @@
                 #print and plot histogram of similarites)
                 plt.hist(graphArray, 10)
                 # plt.show()
-<<<<<<< HEAD
-
-=======
+
                 get_TFIDF_recommendations(prefs, cosim_matrix, 1, .7, movies)
                 
->>>>>>> d262ff77
             else:
                 print ('Empty dictionary, read in some data!')
                 print()
@@ -820,12 +708,9 @@
             elif len(prefs) > 10:
                 print('ml-100k')
                 userID = input('Enter username (for critics) or userid (for ml-100k) or return to quit: ')
-<<<<<<< HEAD
-
-=======
+
                 get_TFIDF_recommendations(prefs, cosim_matrix, user= userID)
                 
->>>>>>> d262ff77
             else:
                 print ('Empty dictionary, read in some data!')
                 print()
